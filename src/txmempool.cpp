// Copyright (c) 2009-2010 Satoshi Nakamoto
// Copyright (c) 2009-2014 The Bitcoin Core developers
// Distributed under the MIT software license, see the accompanying
// file COPYING or http://www.opensource.org/licenses/mit-license.php.

#include "txmempool.h"

#include "clientversion.h"
#include "consensus/consensus.h"
#include "main.h"
#include "policy/fees.h"
#include "streams.h"
#include "util.h"
#include "utilmoneystr.h"
#include "version.h"

using namespace std;

CTxMemPoolEntry::CTxMemPoolEntry():
<<<<<<< HEAD
    nFee(0), nTxSize(0), nModSize(0), nTime(0), dPriority(0.0),
    nameOp()
=======
    nFee(0), nTxSize(0), nModSize(0), nTime(0), dPriority(0.0), hadNoDependencies(false)
>>>>>>> 8a261abf
{
    nHeight = MEMPOOL_HEIGHT;
}

CTxMemPoolEntry::CTxMemPoolEntry(const CTransaction& _tx, const CAmount& _nFee,
                                 int64_t _nTime, double _dPriority,
<<<<<<< HEAD
                                 unsigned int _nHeight):
    tx(_tx), nFee(_nFee), nTime(_nTime), dPriority(_dPriority), nHeight(_nHeight),
    nameOp()
=======
                                 unsigned int _nHeight, bool poolHasNoInputsOf):
    tx(_tx), nFee(_nFee), nTime(_nTime), dPriority(_dPriority), nHeight(_nHeight),
    hadNoDependencies(poolHasNoInputsOf)
>>>>>>> 8a261abf
{
    nTxSize = ::GetSerializeSize(tx, SER_NETWORK, PROTOCOL_VERSION);
    nModSize = tx.CalculateModifiedSize(nTxSize);

    if (tx.IsNamecoin())
    {
        BOOST_FOREACH(const CTxOut& txout, tx.vout)
        {
            const CNameScript curNameOp(txout.scriptPubKey);
            if (!curNameOp.isNameOp())
                continue;

            assert(!nameOp.isNameOp());
            nameOp = curNameOp;
        }

        assert(nameOp.isNameOp());
    }
}

CTxMemPoolEntry::CTxMemPoolEntry(const CTxMemPoolEntry& other)
{
    *this = other;
}

double
CTxMemPoolEntry::GetPriority(unsigned int currentHeight) const
{
    CAmount nValueIn = tx.GetValueOut()+nFee;
    double deltaPriority = ((double)(currentHeight-nHeight)*nValueIn)/nModSize;
    double dResult = dPriority + deltaPriority;
    return dResult;
}

CTxMemPool::CTxMemPool(const CFeeRate& _minRelayFee) :
<<<<<<< HEAD
    nTransactionsUpdated(0),
    minRelayFee(_minRelayFee),
    names(*this), fCheckInputs(true)
=======
    nTransactionsUpdated(0)
>>>>>>> 8a261abf
{
    // Sanity checks off by default for performance, because otherwise
    // accepting transactions becomes O(N^2) where N is the number
    // of transactions in the pool
    fSanityCheck = false;

    minerPolicyEstimator = new CBlockPolicyEstimator(_minRelayFee);
}

CTxMemPool::~CTxMemPool()
{
    delete minerPolicyEstimator;
}

void CTxMemPool::pruneSpent(const uint256 &hashTx, CCoins &coins)
{
    LOCK(cs);

    std::map<COutPoint, CInPoint>::iterator it = mapNextTx.lower_bound(COutPoint(hashTx, 0));

    // iterate over all COutPoints in mapNextTx whose hash equals the provided hashTx
    while (it != mapNextTx.end() && it->first.hash == hashTx) {
        coins.Spend(it->first.n); // and remove those outputs from coins
        it++;
    }
}

unsigned int CTxMemPool::GetTransactionsUpdated() const
{
    LOCK(cs);
    return nTransactionsUpdated;
}

void CTxMemPool::AddTransactionsUpdated(unsigned int n)
{
    LOCK(cs);
    nTransactionsUpdated += n;
}


bool CTxMemPool::addUnchecked(const uint256& hash, const CTxMemPoolEntry &entry, bool fCurrentEstimate)
{
    // Add to memory pool without checking anything.
    // Used by main.cpp AcceptToMemoryPool(), which DOES do
    // all the appropriate checks.
    LOCK(cs);
<<<<<<< HEAD
    {
        mapTx[hash] = entry;
        const CTransaction& tx = mapTx[hash].GetTx();
        for (unsigned int i = 0; i < tx.vin.size(); i++)
            mapNextTx[tx.vin[i].prevout] = CInPoint(&tx, i);
        nTransactionsUpdated++;
        totalTxSize += entry.GetTxSize();

        names.addUnchecked (hash, entry);
    }
=======
    mapTx[hash] = entry;
    const CTransaction& tx = mapTx[hash].GetTx();
    for (unsigned int i = 0; i < tx.vin.size(); i++)
        mapNextTx[tx.vin[i].prevout] = CInPoint(&tx, i);
    nTransactionsUpdated++;
    totalTxSize += entry.GetTxSize();
    minerPolicyEstimator->processTransaction(entry, fCurrentEstimate);

>>>>>>> 8a261abf
    return true;
}


void CTxMemPool::remove(const CTransaction &origTx, std::list<CTransaction>& removed, bool fRecursive)
{
    // Remove transaction from memory pool
    {
        LOCK(cs);
        std::deque<uint256> txToRemove;
        txToRemove.push_back(origTx.GetHash());
        if (fRecursive && !mapTx.count(origTx.GetHash())) {
            // If recursively removing but origTx isn't in the mempool
            // be sure to remove any children that are in the pool. This can
            // happen during chain re-orgs if origTx isn't re-accepted into
            // the mempool for any reason.
            for (unsigned int i = 0; i < origTx.vout.size(); i++) {
                std::map<COutPoint, CInPoint>::iterator it = mapNextTx.find(COutPoint(origTx.GetHash(), i));
                if (it == mapNextTx.end())
                    continue;
                txToRemove.push_back(it->second.ptx->GetHash());
            }
        }
        while (!txToRemove.empty())
        {
            uint256 hash = txToRemove.front();
            txToRemove.pop_front();
            if (!mapTx.count(hash))
                continue;
            const CTransaction& tx = mapTx[hash].GetTx();
            if (fRecursive) {
                for (unsigned int i = 0; i < tx.vout.size(); i++) {
                    std::map<COutPoint, CInPoint>::iterator it = mapNextTx.find(COutPoint(hash, i));
                    if (it == mapNextTx.end())
                        continue;
                    txToRemove.push_back(it->second.ptx->GetHash());
                }
            }
            BOOST_FOREACH(const CTxIn& txin, tx.vin)
                mapNextTx.erase(txin.prevout);

            removed.push_back(tx);
            totalTxSize -= mapTx[hash].GetTxSize();

            names.remove (mapTx[hash]);
            mapTx.erase(hash);
            nTransactionsUpdated++;
            minerPolicyEstimator->removeTx(hash);
        }
    }
}

void CTxMemPool::removeCoinbaseSpends(const CCoinsViewCache *pcoins, unsigned int nMemPoolHeight)
{
    // Remove transactions spending a coinbase which are now immature
    LOCK(cs);
    list<CTransaction> transactionsToRemove;
    for (std::map<uint256, CTxMemPoolEntry>::const_iterator it = mapTx.begin(); it != mapTx.end(); it++) {
        const CTransaction& tx = it->second.GetTx();
        BOOST_FOREACH(const CTxIn& txin, tx.vin) {
            std::map<uint256, CTxMemPoolEntry>::const_iterator it2 = mapTx.find(txin.prevout.hash);
            if (it2 != mapTx.end())
                continue;
            const CCoins *coins = pcoins->AccessCoins(txin.prevout.hash);
            if (fSanityCheck) assert(coins);
            if (!coins || (coins->IsCoinBase() && nMemPoolHeight - coins->nHeight < COINBASE_MATURITY)) {
                transactionsToRemove.push_back(tx);
                break;
            }
        }
    }
    BOOST_FOREACH(const CTransaction& tx, transactionsToRemove) {
        list<CTransaction> removed;
        remove(tx, removed, true);
    }
}

void CTxMemPool::removeConflicts(const CTransaction &tx, std::list<CTransaction>& removed)
{
    // Remove transactions which depend on inputs of tx, recursively
    list<CTransaction> result;
    LOCK(cs);
    BOOST_FOREACH(const CTxIn &txin, tx.vin) {
        std::map<COutPoint, CInPoint>::iterator it = mapNextTx.find(txin.prevout);
        if (it != mapNextTx.end()) {
            const CTransaction &txConflict = *it->second.ptx;
            if (txConflict != tx)
            {
                remove(txConflict, removed, true);
            }
        }
    }

    /* Remove conflicting name registrations.  */
    names.removeConflicts (tx, removed);
}

/**
 * Called when a block is connected. Removes from mempool and updates the miner fee estimator.
 */
void CTxMemPool::removeForBlock(const std::vector<CTransaction>& vtx, unsigned int nBlockHeight,
                                std::list<CTransaction>& conflicts, bool fCurrentEstimate)
{
    LOCK(cs);
    std::vector<CTxMemPoolEntry> entries;
    BOOST_FOREACH(const CTransaction& tx, vtx)
    {
        uint256 hash = tx.GetHash();
        if (mapTx.count(hash))
            entries.push_back(mapTx[hash]);
    }
    BOOST_FOREACH(const CTransaction& tx, vtx)
    {
        std::list<CTransaction> dummy;
        remove(tx, dummy, false);
        removeConflicts(tx, conflicts);
        ClearPrioritisation(tx.GetHash());
    }
    // After the txs in the new block have been removed from the mempool, update policy estimates
    minerPolicyEstimator->processBlock(nBlockHeight, entries, fCurrentEstimate);
}

void CTxMemPool::clear()
{
    LOCK(cs);
    mapTx.clear();
    mapNextTx.clear();
    names.clear();
    totalTxSize = 0;
    ++nTransactionsUpdated;
}

void CTxMemPool::check(const CCoinsViewCache *pcoins) const
{
    if (!fSanityCheck)
        return;

    LogPrint("mempool", "Checking mempool with %u transactions and %u inputs\n", (unsigned int)mapTx.size(), (unsigned int)mapNextTx.size());

    uint64_t checkTotal = 0;

    CCoinsViewCache mempoolDuplicate(const_cast<CCoinsViewCache*>(pcoins));

    LOCK(cs);
    list<const CTxMemPoolEntry*> waitingOnDependants;
    for (std::map<uint256, CTxMemPoolEntry>::const_iterator it = mapTx.begin(); it != mapTx.end(); it++) {
        unsigned int i = 0;
        checkTotal += it->second.GetTxSize();
        const CTransaction& tx = it->second.GetTx();
        bool fDependsWait = false;
        BOOST_FOREACH(const CTxIn &txin, tx.vin) {
            // Check that every mempool transaction's inputs refer to available coins, or other mempool tx's.
            std::map<uint256, CTxMemPoolEntry>::const_iterator it2 = mapTx.find(txin.prevout.hash);
            if (it2 != mapTx.end()) {
                const CTransaction& tx2 = it2->second.GetTx();
                assert(tx2.vout.size() > txin.prevout.n && !tx2.vout[txin.prevout.n].IsNull());
                fDependsWait = true;
            } else {
                const CCoins* coins = pcoins->AccessCoins(txin.prevout.hash);
                assert(coins && coins->IsAvailable(txin.prevout.n));
            }
            // Check whether its inputs are marked in mapNextTx.
            std::map<COutPoint, CInPoint>::const_iterator it3 = mapNextTx.find(txin.prevout);
            assert(it3 != mapNextTx.end());
            assert(it3->second.ptx == &tx);
            assert(it3->second.n == i);
            i++;
        }
        if (fDependsWait)
            waitingOnDependants.push_back(&it->second);
        else {
            CValidationState state;
            assert(!fCheckInputs || CheckInputs(tx, state, mempoolDuplicate, false, SCRIPT_VERIFY_NAMES_MEMPOOL, false, NULL));
            UpdateCoins(tx, state, mempoolDuplicate, 1000000);
        }
    }
    unsigned int stepsSinceLastRemove = 0;
    while (!waitingOnDependants.empty()) {
        const CTxMemPoolEntry* entry = waitingOnDependants.front();
        waitingOnDependants.pop_front();
        CValidationState state;
        if (!mempoolDuplicate.HaveInputs(entry->GetTx())) {
            waitingOnDependants.push_back(entry);
            stepsSinceLastRemove++;
            assert(stepsSinceLastRemove < waitingOnDependants.size());
        } else {
            assert(!fCheckInputs || CheckInputs(entry->GetTx(), state, mempoolDuplicate, false, SCRIPT_VERIFY_NAMES_MEMPOOL, false, NULL));
            UpdateCoins(entry->GetTx(), state, mempoolDuplicate, 1000000);
            stepsSinceLastRemove = 0;
        }
    }
    for (std::map<COutPoint, CInPoint>::const_iterator it = mapNextTx.begin(); it != mapNextTx.end(); it++) {
        uint256 hash = it->second.ptx->GetHash();
        map<uint256, CTxMemPoolEntry>::const_iterator it2 = mapTx.find(hash);
        const CTransaction& tx = it2->second.GetTx();
        assert(it2 != mapTx.end());
        assert(&tx == it->second.ptx);
        assert(tx.vin.size() > it->second.n);
        assert(it->first == it->second.ptx->vin[it->second.n].prevout);
    }

    assert(totalTxSize == checkTotal);

    names.check (*pcoins);
}

void CTxMemPool::queryHashes(vector<uint256>& vtxid)
{
    vtxid.clear();

    LOCK(cs);
    vtxid.reserve(mapTx.size());
    for (map<uint256, CTxMemPoolEntry>::iterator mi = mapTx.begin(); mi != mapTx.end(); ++mi)
        vtxid.push_back((*mi).first);
}

bool CTxMemPool::lookup(uint256 hash, CTransaction& result) const
{
    LOCK(cs);
    map<uint256, CTxMemPoolEntry>::const_iterator i = mapTx.find(hash);
    if (i == mapTx.end()) return false;
    result = i->second.GetTx();
    return true;
}

CFeeRate CTxMemPool::estimateFee(int nBlocks) const
{
    LOCK(cs);
    return minerPolicyEstimator->estimateFee(nBlocks);
}
double CTxMemPool::estimatePriority(int nBlocks) const
{
    LOCK(cs);
    return minerPolicyEstimator->estimatePriority(nBlocks);
}

bool
CTxMemPool::WriteFeeEstimates(CAutoFile& fileout) const
{
    try {
        LOCK(cs);
        fileout << 109900; // version required to read: 0.10.99 or later
        fileout << CLIENT_VERSION; // version that wrote the file
        minerPolicyEstimator->Write(fileout);
    }
    catch (const std::exception&) {
        LogPrintf("CTxMemPool::WriteFeeEstimates(): unable to write policy estimator data (non-fatal)");
        return false;
    }
    return true;
}

bool
CTxMemPool::ReadFeeEstimates(CAutoFile& filein)
{
    try {
        int nVersionRequired, nVersionThatWrote;
        filein >> nVersionRequired >> nVersionThatWrote;
        if (nVersionRequired > CLIENT_VERSION)
            return error("CTxMemPool::ReadFeeEstimates(): up-version (%d) fee estimate file", nVersionRequired);

        LOCK(cs);
        minerPolicyEstimator->Read(filein);
    }
    catch (const std::exception&) {
        LogPrintf("CTxMemPool::ReadFeeEstimates(): unable to read policy estimator data (non-fatal)");
        return false;
    }
    return true;
}

void CTxMemPool::PrioritiseTransaction(const uint256 hash, const string strHash, double dPriorityDelta, const CAmount& nFeeDelta)
{
    {
        LOCK(cs);
        std::pair<double, CAmount> &deltas = mapDeltas[hash];
        deltas.first += dPriorityDelta;
        deltas.second += nFeeDelta;
    }
    LogPrintf("PrioritiseTransaction: %s priority += %f, fee += %d\n", strHash, dPriorityDelta, FormatMoney(nFeeDelta));
}

void CTxMemPool::ApplyDeltas(const uint256 hash, double &dPriorityDelta, CAmount &nFeeDelta)
{
    LOCK(cs);
    std::map<uint256, std::pair<double, CAmount> >::iterator pos = mapDeltas.find(hash);
    if (pos == mapDeltas.end())
        return;
    const std::pair<double, CAmount> &deltas = pos->second;
    dPriorityDelta += deltas.first;
    nFeeDelta += deltas.second;
}

void CTxMemPool::ClearPrioritisation(const uint256 hash)
{
    LOCK(cs);
    mapDeltas.erase(hash);
}

bool CTxMemPool::HasNoInputsOf(const CTransaction &tx) const
{
    for (unsigned int i = 0; i < tx.vin.size(); i++)
        if (exists(tx.vin[i].prevout.hash))
            return false;
    return true;
}

CCoinsViewMemPool::CCoinsViewMemPool(CCoinsView *baseIn, CTxMemPool &mempoolIn) : CCoinsViewBacked(baseIn), mempool(mempoolIn) { }

bool CCoinsViewMemPool::GetCoins(const uint256 &txid, CCoins &coins) const {
    // If an entry in the mempool exists, always return that one, as it's guaranteed to never
    // conflict with the underlying cache, and it cannot have pruned entries (as it contains full)
    // transactions. First checking the underlying cache risks returning a pruned entry instead.
    CTransaction tx;
    if (mempool.lookup(txid, tx)) {
        coins = CCoins(tx, MEMPOOL_HEIGHT);
        return true;
    }
    return (base->GetCoins(txid, coins) && !coins.IsPruned());
}

bool CCoinsViewMemPool::HaveCoins(const uint256 &txid) const {
    return mempool.exists(txid) || base->HaveCoins(txid);
}<|MERGE_RESOLUTION|>--- conflicted
+++ resolved
@@ -17,27 +17,18 @@
 using namespace std;
 
 CTxMemPoolEntry::CTxMemPoolEntry():
-<<<<<<< HEAD
-    nFee(0), nTxSize(0), nModSize(0), nTime(0), dPriority(0.0),
+    nFee(0), nTxSize(0), nModSize(0), nTime(0), dPriority(0.0), hadNoDependencies(false),
     nameOp()
-=======
-    nFee(0), nTxSize(0), nModSize(0), nTime(0), dPriority(0.0), hadNoDependencies(false)
->>>>>>> 8a261abf
 {
     nHeight = MEMPOOL_HEIGHT;
 }
 
 CTxMemPoolEntry::CTxMemPoolEntry(const CTransaction& _tx, const CAmount& _nFee,
                                  int64_t _nTime, double _dPriority,
-<<<<<<< HEAD
-                                 unsigned int _nHeight):
-    tx(_tx), nFee(_nFee), nTime(_nTime), dPriority(_dPriority), nHeight(_nHeight),
-    nameOp()
-=======
                                  unsigned int _nHeight, bool poolHasNoInputsOf):
     tx(_tx), nFee(_nFee), nTime(_nTime), dPriority(_dPriority), nHeight(_nHeight),
-    hadNoDependencies(poolHasNoInputsOf)
->>>>>>> 8a261abf
+    hadNoDependencies(poolHasNoInputsOf),
+    nameOp()
 {
     nTxSize = ::GetSerializeSize(tx, SER_NETWORK, PROTOCOL_VERSION);
     nModSize = tx.CalculateModifiedSize(nTxSize);
@@ -73,13 +64,8 @@
 }
 
 CTxMemPool::CTxMemPool(const CFeeRate& _minRelayFee) :
-<<<<<<< HEAD
     nTransactionsUpdated(0),
-    minRelayFee(_minRelayFee),
     names(*this), fCheckInputs(true)
-=======
-    nTransactionsUpdated(0)
->>>>>>> 8a261abf
 {
     // Sanity checks off by default for performance, because otherwise
     // accepting transactions becomes O(N^2) where N is the number
@@ -126,18 +112,6 @@
     // Used by main.cpp AcceptToMemoryPool(), which DOES do
     // all the appropriate checks.
     LOCK(cs);
-<<<<<<< HEAD
-    {
-        mapTx[hash] = entry;
-        const CTransaction& tx = mapTx[hash].GetTx();
-        for (unsigned int i = 0; i < tx.vin.size(); i++)
-            mapNextTx[tx.vin[i].prevout] = CInPoint(&tx, i);
-        nTransactionsUpdated++;
-        totalTxSize += entry.GetTxSize();
-
-        names.addUnchecked (hash, entry);
-    }
-=======
     mapTx[hash] = entry;
     const CTransaction& tx = mapTx[hash].GetTx();
     for (unsigned int i = 0; i < tx.vin.size(); i++)
@@ -145,8 +119,7 @@
     nTransactionsUpdated++;
     totalTxSize += entry.GetTxSize();
     minerPolicyEstimator->processTransaction(entry, fCurrentEstimate);
-
->>>>>>> 8a261abf
+    names.addUnchecked (hash, entry);
     return true;
 }
 
