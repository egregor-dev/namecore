--- conflicted
+++ resolved
@@ -156,7 +156,6 @@
         genesis.nNonce   = 0xa21ea192U;
 
         consensus.hashGenesisBlock = genesis.GetHash();
-<<<<<<< HEAD
         assert(consensus.hashGenesisBlock == uint256S("0x000000000062b72c5e2ceb45fbc8587e807c155b0da735e6483dfba2f0a9c770"));
         assert(genesis.hashMerkleRoot == uint256S("0x41c62dbd9068c89a449525e3cd5ac61b20ece28c3c38b3f35b2161f0e6d3cb0d"));
 
@@ -168,21 +167,6 @@
         base58Prefixes[SCRIPT_ADDRESS] = std::vector<unsigned char>(1,13);
         base58Prefixes[SECRET_KEY] =     std::vector<unsigned char>(1,180);
         /* FIXME: Update these below.  */
-=======
-        assert(consensus.hashGenesisBlock == uint256S("0x000000000019d6689c085ae165831e934ff763ae46a2a6c172b3f1b60a8ce26f"));
-        assert(genesis.hashMerkleRoot == uint256S("0x4a5e1e4baab89f3a32518a88c31bc87f618f76673e2cc77ab2127b7afdeda33b"));
-
-        vSeeds.push_back(CDNSSeedData("bitcoin.sipa.be", "seed.bitcoin.sipa.be")); // Pieter Wuille
-        vSeeds.push_back(CDNSSeedData("bluematt.me", "dnsseed.bluematt.me")); // Matt Corallo
-        vSeeds.push_back(CDNSSeedData("dashjr.org", "dnsseed.bitcoin.dashjr.org")); // Luke Dashjr
-        vSeeds.push_back(CDNSSeedData("bitcoinstats.com", "seed.bitcoinstats.com")); // Addy Yeow
-        vSeeds.push_back(CDNSSeedData("xf2.org", "bitseed.xf2.org")); // Jeff Garzik
-        vSeeds.push_back(CDNSSeedData("bitcoin.jonasschnelli.ch", "seed.bitcoin.jonasschnelli.ch")); // Jonas Schnelli
-
-        base58Prefixes[PUBKEY_ADDRESS] = std::vector<unsigned char>(1,0);
-        base58Prefixes[SCRIPT_ADDRESS] = std::vector<unsigned char>(1,5);
-        base58Prefixes[SECRET_KEY] =     std::vector<unsigned char>(1,128);
->>>>>>> e8cc5ab9
         base58Prefixes[EXT_PUBLIC_KEY] = boost::assign::list_of(0x04)(0x88)(0xB2)(0x1E).convert_to_container<std::vector<unsigned char> >();
         base58Prefixes[EXT_SECRET_KEY] = boost::assign::list_of(0x04)(0x88)(0xAD)(0xE4).convert_to_container<std::vector<unsigned char> >();
 
